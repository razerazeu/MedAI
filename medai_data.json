--- conflicted
+++ resolved
@@ -45,8 +45,7 @@
       "current_medication": "Warfarin, Aspirin",
       "created_at": "2025-07-30T15:22:12.579818"
     },
-<<<<<<< HEAD
-=======
+
     "6": {
       "id": 6,
       "name": "Eyad Ayman",
@@ -56,28 +55,12 @@
       "current_medication": "warfarin, ibuprofen",
       "created_at": "2025-07-30T16:47:25.109325"
     },
->>>>>>> f08db469
+    
     "7": {
       "id": 7,
       "name": "Eyad Nasif",
       "email": "eyadnasif1304@gmail.com",
       "role": "Patient",
-<<<<<<< HEAD
-      "medical_history": "[2025-07-30] Nut allergy\n[2025-07-30] Nut allergy\nMEDICATION: Hydrocortisone 1% cream \u00e2\u20ac\u201c Apply thin layer to affected areas twice daily for 7 days. Do not use on face or broken skin. - Added by thebeastgamer789@gmail.com on 2025-07-30\nMEDICATION: Ibuprofen - Added by thebeastgamer789@gmail.com on 2025-07-30\n[2025-07-31] asthma\n[2025-07-30] ankle surgery",
-      "current_medication": "ibuprofen, warfarin, Paracetamol 500 mg - 500 mg - per day; Cetirizine 10 mg - 10 mg - daily",
-      "current_symptoms": "runny nose and sore throat",
-      "created_at": "2025-07-30T23:11:23.891367"
-    },
-    "8": {
-      "id": 8,
-      "name": "Eyad Ayman",
-      "email": "eyadayman1304@gmail.com",
-      "role": "Patient",
-      "medical_history": "[2025-07-31] allergic rhinitis",
-      "current_medication": "Digoxin, Verapamil",
-      "current_symptoms": null,
-      "created_at": "2025-07-31T01:54:25.137282"
-=======
       "medical_history": "[2025-07-30] ankle surgery",
       "current_medication": "Paracetamol 500 mg - 500 mg - per day; Cetirizine 10 mg - 10 mg - daily",
       "created_at": "2025-07-30T18:42:02.624276"
@@ -90,7 +73,6 @@
       "medical_history": "[2025-07-31] Allergic rhinitis",
       "current_medication": "Vitamin C supplements",
       "created_at": "2025-07-31T00:13:52.501019"
->>>>>>> f08db469
     }
   },
   "doctors": {
@@ -173,13 +155,10 @@
     }
   ],
   "next_patient_id": 9,
-<<<<<<< HEAD
+
   "next_doctor_id": 5,
   "next_appointment_id": 4,
-=======
-  "next_doctor_id": 4,
-  "next_appointment_id": 5,
->>>>>>> f08db469
+
   "post_visit_records": [
     {
       "id": 1,
